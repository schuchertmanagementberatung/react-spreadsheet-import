--- conflicted
+++ resolved
@@ -132,31 +132,10 @@
             </Switch>
           </Box>
         </Box>
-<<<<<<< HEAD
-        <Box h={0} flexGrow={1}>
-          <Table
-            rowKeyGetter={rowKeyGetter}
-            rows={tableData}
-            onRowsChange={updateRows}
-            columns={columns}
-            selectedRows={selectedRows}
-            onSelectedRowsChange={setSelectedRows}
-            components={{
-              noRowsFallback: (
-                <Box display="flex" justifyContent="center" gridColumn="1/-1" mt="32px">
-                  {filterByErrors
-                    ? translations.validationStep.noRowsMessageWhenFiltered
-                    : translations.validationStep.noRowsMessage}
-                </Box>
-              ),
-            }}
-          />
-        </Box>
-=======
         <Table
           rowKeyGetter={rowKeyGetter}
           rows={tableData}
-          onRowsChange={updateRow}
+          onRowsChange={updateRows}
           columns={columns}
           selectedRows={selectedRows}
           onSelectedRowsChange={setSelectedRows}
@@ -170,9 +149,10 @@
             ),
           }}
         />
->>>>>>> 2cf0821f
       </ModalBody>
       <ContinueButton onContinue={onContinue} title={translations.validationStep.nextButtonTitle} />
     </>
   )
-}+}
+
+       