import { useCallback, useMemo, useState } from "react"
import { Box, Button, Heading, ModalBody, Switch, useStyleConfig } from "@chakra-ui/react"
import { ContinueButton } from "../../components/ContinueButton"
import { useRsi } from "../../hooks/useRsi"
import type { Meta } from "./types"
import { addErrorsAndRunHooks } from "./utils/dataMutations"
import { generateColumns } from "./components/columns"
import { Table } from "../../components/Table"
import { SubmitDataAlert } from "../../components/Alerts/SubmitDataAlert"
import type { Data } from "../../types"
import type { themeOverrides } from "../../theme"
import type { RowsChangeData } from "react-data-grid"

type Props<T extends string> = {
  initialData: Data<T>[]
  file: File
}

export const ValidationStep = <T extends string>({ initialData, file }: Props<T>) => {
  const { translations, fields, onClose, onSubmit, rowHook, tableHook } = useRsi<T>()
  const styles = useStyleConfig("ValidationStep") as typeof themeOverrides["components"]["ValidationStep"]["baseStyle"]

  const [data, setData] = useState<(Data<T> & Meta)[]>(
    useMemo(
      () => addErrorsAndRunHooks<T>(initialData, fields, rowHook, tableHook),
      // eslint-disable-next-line react-hooks/exhaustive-deps
      [],
    ),
  )
  const [selectedRows, setSelectedRows] = useState<ReadonlySet<number | string>>(new Set())
  const [filterByErrors, setFilterByErrors] = useState(false)
  const [showSubmitAlert, setShowSubmitAlert] = useState(false)

  const updateData = useCallback(
    (rows: typeof data) => {
      setData(addErrorsAndRunHooks<T>(rows, fields, rowHook, tableHook))
    },
    [setData, rowHook, tableHook, fields],
  )

  const deleteSelectedRows = () => {
    if (selectedRows.size) {
      const newData = data.filter((value) => !selectedRows.has(value.__index))
      updateData(newData)
      setSelectedRows(new Set())
    }
  }

  const updateRow = useCallback(
    (rows: typeof data, changedData?: RowsChangeData<typeof data[number]>) => {
      const changes = changedData?.indexes.reduce((acc, index) => {
        // when data is filtered val !== actual index in data
        const realIndex = data.findIndex((value) => value.__index === rows[index].__index)
        acc[realIndex] = rows[index]
        return acc
      }, {} as Record<number, typeof data[number]>)
      const newData = Object.assign([], data, changes)
      updateData(newData)
    },
    [data, updateData],
  )

  const columns = useMemo(() => generateColumns(fields), [fields])

  const tableData = useMemo(() => {
    if (filterByErrors) {
      return data.filter((value) => {
        if (value?.__errors) {
          return Object.values(value.__errors)?.filter((err) => err.level === "error").length
        }
        return false
      })
    }
    return data
  }, [data, filterByErrors])

  const rowKeyGetter = useCallback((row: Data<T> & Meta) => row.__index, [])

<<<<<<< HEAD
  const submitData = () => {
    const all = data.map(({ __index, __errors, ...value }) => ({ ...value })) as unknown as Data<T>[]
    const validData = all.filter((value, index) => {
      const originalValue = data[index]
      if (originalValue?.__errors) {
        return !Object.values(originalValue.__errors)?.filter((err) => err.level === "error").length
      }
      return true
    })
    const invalidData = all.filter((value) => !validData.includes(value))
    onSubmit({ validData, invalidData, all: data }, file)
=======
  const submitData = async () => {
    const calculatedData = data.reduce(
      (acc, value) => {
        const { __index, __errors, ...values } = value
        if (__errors) {
          for (const key in __errors) {
            if (__errors[key].level === "error") {
              acc.invalidData.push(values as unknown as Data<T>)
              return acc
            }
          }
        }
        acc.validData.push(values as unknown as Data<T>)
        return acc
      },
      { validData: [] as Data<T>[], invalidData: [] as Data<T>[], all: data },
    )
    onSubmit(calculatedData)
    setShowSubmitAlert(false)
>>>>>>> 238a9596
    onClose()
  }
  const onContinue = () => {
    const invalidData = data.find((value) => {
      if (value?.__errors) {
        return !!Object.values(value.__errors)?.filter((err) => err.level === "error").length
      }
      return false
    })
    if (!invalidData) {
      submitData()
    } else {
      setShowSubmitAlert(true)
    }
  }

  return (
    <>
      <SubmitDataAlert isOpen={showSubmitAlert} onClose={() => setShowSubmitAlert(false)} onConfirm={submitData} />
      <ModalBody pb={0}>
        <Box display="flex" justifyContent="space-between" alignItems="center" mb="2rem" flexWrap="wrap" gap="8px">
          <Heading sx={styles.heading}>{translations.validationStep.title}</Heading>
          <Box display="flex" gap="16px" alignItems="center" flexWrap="wrap">
            <Button variant="outline" size="sm" onClick={deleteSelectedRows}>
              {translations.validationStep.discardButtonTitle}
            </Button>
            <Switch
              display="flex"
              alignItems="center"
              isChecked={filterByErrors}
              onChange={() => setFilterByErrors(!filterByErrors)}
            >
              {translations.validationStep.filterSwitchTitle}
            </Switch>
          </Box>
        </Box>
        <Box h={0} flexGrow={1}>
          <Table
            rowKeyGetter={rowKeyGetter}
            rows={tableData}
            onRowsChange={updateRow}
            columns={columns}
            selectedRows={selectedRows}
            onSelectedRowsChange={setSelectedRows}
            components={{
              noRowsFallback: (
                <Box display="flex" justifyContent="center" gridColumn="1/-1" mt="32px">
                  {filterByErrors
                    ? translations.validationStep.noRowsMessageWhenFiltered
                    : translations.validationStep.noRowsMessage}
                </Box>
              ),
            }}
          />
        </Box>
      </ModalBody>
      <ContinueButton onContinue={onContinue} title={translations.validationStep.nextButtonTitle} />
    </>
  )
}<|MERGE_RESOLUTION|>--- conflicted
+++ resolved
@@ -76,19 +76,6 @@
 
   const rowKeyGetter = useCallback((row: Data<T> & Meta) => row.__index, [])
 
-<<<<<<< HEAD
-  const submitData = () => {
-    const all = data.map(({ __index, __errors, ...value }) => ({ ...value })) as unknown as Data<T>[]
-    const validData = all.filter((value, index) => {
-      const originalValue = data[index]
-      if (originalValue?.__errors) {
-        return !Object.values(originalValue.__errors)?.filter((err) => err.level === "error").length
-      }
-      return true
-    })
-    const invalidData = all.filter((value) => !validData.includes(value))
-    onSubmit({ validData, invalidData, all: data }, file)
-=======
   const submitData = async () => {
     const calculatedData = data.reduce(
       (acc, value) => {
@@ -106,9 +93,8 @@
       },
       { validData: [] as Data<T>[], invalidData: [] as Data<T>[], all: data },
     )
-    onSubmit(calculatedData)
+    onSubmit(calculatedData, file)
     setShowSubmitAlert(false)
->>>>>>> 238a9596
     onClose()
   }
   const onContinue = () => {
