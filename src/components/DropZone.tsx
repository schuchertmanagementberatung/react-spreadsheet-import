import { Box, Button, Text, useTheme, useToast } from "@chakra-ui/react"
import { useDropzone } from "react-dropzone"
<<<<<<< HEAD
import * as XLSX from "xlsx"
=======
import XLSX from "xlsx"
import { useState } from "react"
import { getDropZoneBorder } from "../utils/getDropZoneBorder"
>>>>>>> 4d118ac7

const UPLOAD_TITLE = "Upload .xlsx, .xls or .csv file"
const ERROR_TOAST_DESCRIPTION = "upload rejected"
const ACTIVE_DROP_ZONE_TITLE = "Drop file here..."
const BUTTON_TITLE = "Select file"
const LOADING_TITLE = "Processing..."

type DropZoneProps = {
  onContinue: (data: XLSX.WorkBook) => void
}

export const DropZone = ({ onContinue }: DropZoneProps) => {
  const {
    colors: { rsi },
  } = useTheme()
  const toast = useToast()
  const [loading, setLoading] = useState(false)
  const { getRootProps, getInputProps, isDragActive, open } = useDropzone({
    noClick: true,
    noKeyboard: true,
    maxFiles: 1,
    accept: ".xls, .csv, .xlsx",
    onDropRejected: (fileRejections) => {
      setLoading(false)
      fileRejections.forEach((fileRejection) => {
        toast({
          status: "error",
          title: `${fileRejection.file.name} ${ERROR_TOAST_DESCRIPTION}`,
          description: fileRejection.errors[0].message,
        })
      })
    },
    onDrop: async ([file]) => {
      setLoading(true)
      const arrayBuffer = await file.arrayBuffer()
      const workbook = XLSX.read(arrayBuffer)
      onContinue(workbook)
    },
  })

  return (
    <Box
      {...getRootProps()}
      {...getDropZoneBorder(rsi["500"])}
      width="100%"
      display="flex"
      justifyContent="center"
      alignItems="center"
      flexDirection="column"
      flex={1}
    >
      <input {...getInputProps()} />
      {isDragActive ? (
        <Text size="lg" lineHeight={7} fontWeight="semibold">
          {ACTIVE_DROP_ZONE_TITLE}
        </Text>
      ) : loading ? (
        <Text size="lg" lineHeight={7} fontWeight="semibold">
          {LOADING_TITLE}
        </Text>
      ) : (
        <>
          <Text fontSize="lg" lineHeight={7} fontWeight="semibold">
            {UPLOAD_TITLE}
          </Text>
          <Button mt="1rem" onClick={open}>
            {BUTTON_TITLE}
          </Button>
        </>
      )}
    </Box>
  )
}<|MERGE_RESOLUTION|>--- conflicted
+++ resolved
@@ -1,12 +1,8 @@
 import { Box, Button, Text, useTheme, useToast } from "@chakra-ui/react"
 import { useDropzone } from "react-dropzone"
-<<<<<<< HEAD
 import * as XLSX from "xlsx"
-=======
-import XLSX from "xlsx"
 import { useState } from "react"
 import { getDropZoneBorder } from "../utils/getDropZoneBorder"
->>>>>>> 4d118ac7
 
 const UPLOAD_TITLE = "Upload .xlsx, .xls or .csv file"
 const ERROR_TOAST_DESCRIPTION = "upload rejected"
