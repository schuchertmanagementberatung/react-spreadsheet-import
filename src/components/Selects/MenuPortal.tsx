import React, { useEffect } from "react"
import ReactDOM from "react-dom"
import { Box, useTheme } from "@chakra-ui/react"
import { usePopper } from "@chakra-ui/popper"
import { rootId } from "../Providers"

interface PortalProps {
  controlElement: HTMLDivElement | null
  children: React.ReactNode
}

const MenuPortal = (props: PortalProps) => {
  const theme = useTheme()
  const { popperRef, referenceRef } = usePopper({
    strategy: "fixed",
    matchWidth: true,
  })

  useEffect(() => {
    referenceRef(props.controlElement)
  }, [props.controlElement])

<<<<<<< HEAD
  return ReactDOM.createPortal(
    <Box ref={popperRef} zIndex={theme.zIndices.tooltip} id={rootId}>
=======
  return (
    <Box
      ref={popperRef}
      zIndex={theme.zIndices.tooltip}
      sx={{
        "&[data-popper-reference-hidden]": {
          visibility: "hidden",
          pointerEvents: "none",
        },
      }}
    >
>>>>>>> de06f51b
      {props.children}
    </Box>,
    document.body,
  )
}

export const customComponents = {
  MenuPortal,
}<|MERGE_RESOLUTION|>--- conflicted
+++ resolved
@@ -20,11 +20,7 @@
     referenceRef(props.controlElement)
   }, [props.controlElement])
 
-<<<<<<< HEAD
   return ReactDOM.createPortal(
-    <Box ref={popperRef} zIndex={theme.zIndices.tooltip} id={rootId}>
-=======
-  return (
     <Box
       ref={popperRef}
       zIndex={theme.zIndices.tooltip}
@@ -34,8 +30,8 @@
           pointerEvents: "none",
         },
       }}
+      id={rootId}
     >
->>>>>>> de06f51b
       {props.children}
     </Box>,
     document.body,
