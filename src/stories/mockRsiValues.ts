import type { Fields, Field, RsiProps } from "../types"

const fields: Field<any>[] = [
  {
    label: "Name",
    key: "name",
    alternateMatches: ["first name"],
    fieldType: {
      type: "input",
    },
    example: "Stephanie",
  },
  {
    label: "Surname",
    key: "surname",
    alternateMatches: ["second name"],
    fieldType: {
      type: "input",
    },
    example: "McDonald",
    validations: [
      {
        rule: "unique",
        errorMessage: "Last name must be unique",
        level: "info",
      },
    ],
  },
  {
    label: "Age",
    key: "age",
    alternateMatches: ["oldness"],
    fieldType: {
      type: "input",
    },
    example: "23",
<<<<<<< HEAD
  },
  {
    label: "Position",
    key: "position",
    alternateMatches: ["job"],
    fieldType: {
      type: "select",
      options: [
        {
          label: "Software Engineer",
          value: "software_engineer",
        },
        {
          label: "QA Specialist",
          value: "qa_specialist",
        },
        {
          label: "Product owner",
          value: "product_owner",
        },
        {
          label: "Designer",
          value: "designer",
        },
      ],
    },
    example: "23",
  },
]

export const mockRsiValues: RsiProps = {
  fields: fields,
  onSubmit: () => {},
  isOpen: true,
  onClose: () => {},
}

export const editableTableInitialData = [
  {
    text: "Hello",
    num: "123123",
    select: "one",
    bool: true,
  },
  {
    text: "Hello",
    num: "12312zsas3",
    select: "two",
    bool: true,
  },
  {
    text: "Whooaasdasdawdawdawdiouasdiuasdisdhasd",
    num: "123123",
    select: undefined,
    bool: false,
  },
  {
    text: "Goodbye",
    num: "111",
    select: "two",
    bool: true,
  },
]

export const editableTableFields: Fields<any> = [
  {
    key: "text",
    label: "Texts",
    fieldType: { type: "input" },
    validations: [
      {
        rule: "unique",
        errorMessage: "Text must be unique",
        level: "info",
      },
    ],
  },
  {
    key: "num",
    label: "Number",
    fieldType: { type: "input" },
=======
>>>>>>> 6315190d
    validations: [
      {
        rule: "regex",
        value: "^\\d+$",
        errorMessage: "Age must be a number",
        level: "warning",
      },
    ],
  },
  {
    label: "Team",
    key: "team",
    alternateMatches: ["oldness"],
    fieldType: {
      type: "select",
      options: [
        { label: "Team One", value: "one" },
        { label: "Team Two", value: "two" },
      ],
    },
    example: "Team one",
    validations: [
      {
        rule: "required",
        errorMessage: "Team is required",
      },
    ],
  },
  {
    label: "Is manager",
    key: "is_manager",
    alternateMatches: ["manages"],
    fieldType: {
      type: "checkbox",
    },
    example: "true",
  },
]

export const mockRsiValues: RsiProps = {
  fields: fields,
  onSubmit: () => {},
  isOpen: true,
  onClose: () => {},
}

export const editableTableInitialData = [
  {
    name: "Hello",
    surname: "Hello",
    age: "123123",
    team: "one",
    is_manager: true,
  },
  {
    name: "Hello",
    surname: "Hello",
    age: "12312zsas3",
    team: "two",
    is_manager: true,
  },
  {
    name: "Whooaasdasdawdawdawdiouasdiuasdisdhasd",
    surname: "Hello",
    age: "123123",
    team: undefined,
    is_manager: false,
  },
  {
    name: "Goodbye",
    surname: "Goodbye",
    age: "111",
    team: "two",
    is_manager: true,
  },
]

export const headerSelectionTableFields = [
  ["text", "num", "select", "bool"],
  ["Hello", "123", "one", "true"],
  ["Hello", "123", "one", "true"],
  ["Hello", "123", "one", "true"],
]<|MERGE_RESOLUTION|>--- conflicted
+++ resolved
@@ -1,4 +1,4 @@
-import type { Fields, Field, RsiProps } from "../types"
+import type { Field, RsiProps } from "../types"
 
 const fields: Field<any>[] = [
   {
@@ -34,90 +34,6 @@
       type: "input",
     },
     example: "23",
-<<<<<<< HEAD
-  },
-  {
-    label: "Position",
-    key: "position",
-    alternateMatches: ["job"],
-    fieldType: {
-      type: "select",
-      options: [
-        {
-          label: "Software Engineer",
-          value: "software_engineer",
-        },
-        {
-          label: "QA Specialist",
-          value: "qa_specialist",
-        },
-        {
-          label: "Product owner",
-          value: "product_owner",
-        },
-        {
-          label: "Designer",
-          value: "designer",
-        },
-      ],
-    },
-    example: "23",
-  },
-]
-
-export const mockRsiValues: RsiProps = {
-  fields: fields,
-  onSubmit: () => {},
-  isOpen: true,
-  onClose: () => {},
-}
-
-export const editableTableInitialData = [
-  {
-    text: "Hello",
-    num: "123123",
-    select: "one",
-    bool: true,
-  },
-  {
-    text: "Hello",
-    num: "12312zsas3",
-    select: "two",
-    bool: true,
-  },
-  {
-    text: "Whooaasdasdawdawdawdiouasdiuasdisdhasd",
-    num: "123123",
-    select: undefined,
-    bool: false,
-  },
-  {
-    text: "Goodbye",
-    num: "111",
-    select: "two",
-    bool: true,
-  },
-]
-
-export const editableTableFields: Fields<any> = [
-  {
-    key: "text",
-    label: "Texts",
-    fieldType: { type: "input" },
-    validations: [
-      {
-        rule: "unique",
-        errorMessage: "Text must be unique",
-        level: "info",
-      },
-    ],
-  },
-  {
-    key: "num",
-    label: "Number",
-    fieldType: { type: "input" },
-=======
->>>>>>> 6315190d
     validations: [
       {
         rule: "regex",
