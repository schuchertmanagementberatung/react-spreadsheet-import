import type { DeepPartial } from "ts-essentials"

export const translations = {
  uploadStep: {
    title: "Upload file",
    manifestTitle: "Data that we expect:",
    manifestDescription: "(You will have a chance to rename or remove columns in next steps)",
    maxRecordsExceeded: (maxRecords: string) => `Too many records. Up to ${maxRecords} allowed`,
    dropzone: {
      title: "Upload .xlsx, .xls or .csv file",
      errorToastDescription: "upload rejected",
      activeDropzoneTitle: "Drop file here...",
      buttonTitle: "Select file",
      loadingTitle: "Processing...",
    },
    selectSheet: {
      title: "Select the sheet to use",
      nextButtonTitle: "Next",
    },
  },
  selectHeaderStep: {
    title: "Select header row",
    nextButtonTitle: "Next",
  },
  matchColumnsStep: {
    title: "Match Columns",
    nextButtonTitle: "Next",
    userTableTitle: "Your table",
    templateTitle: "Will become",
    selectPlaceholder: "Select column...",
    ignoredColumnText: "Column ignored",
    subSelectPlaceholder: "Select...",
    matchDropdownTitle: "Match",
    unmatched: "Unmatched",
<<<<<<< HEAD
    unmatchedFieldsWarningTitle: "Not all columns matched",
    unmatchedFieldsWarningDescription:
      "There are required columns that are not matched or ignored. Do you want to continue?",
    unmatchedFieldsWarningList: "Columns not matched:",
    cancelButtonTitle: "Cancel",
    continueButtonTitle: "Continue",
    duplicateColumnWarningTitle: "Another column unselected",
    duplicateColumnWarningDescription: "Columns cannot duplicate.",
=======
>>>>>>> 8d3ea6e9
  },
  validationStep: {
    title: "Validate data",
    nextButtonTitle: "Confirm",
    noRowsMessage: "No data found",
    noRowsMessageWhenFiltered: "No data containing errors",
    discardButtonTitle: "Discard selected rows",
    filterSwitchTitle: "Show only rows with errors",
  },
  alerts: {
    confirmClose: {
      headerTitle: "Exit import flow",
      bodyText: "Are you sure? Your current information will not be saved.",
      cancelButtonTitle: "Cancel",
      exitButtonTitle: "Exit flow",
    },
    submitIncomplete: {
      headerTitle: "Errors detected",
      bodyText: "There are still some rows that contain errors. Rows with errors will be ignored when submitting.",
      bodyTextSubmitForbidden: "There are still some rows containing errors.",
      cancelButtonTitle: "Cancel",
      finishButtonTitle: "Submit",
    },
    unmatchedRequiredFields: {
      headerTitle: "Not all columns matched",
      bodyText: "There are required columns that are not matched or ignored. Do you want to continue?",
      listTitle: "Columns not matched:",
      cancelButtonTitle: "Cancel",
      continueButtonTitle: "Continue",
    },
  },
}

export type TranslationsRSIProps = DeepPartial<typeof translations>
export type Translations = typeof translations<|MERGE_RESOLUTION|>--- conflicted
+++ resolved
@@ -32,17 +32,8 @@
     subSelectPlaceholder: "Select...",
     matchDropdownTitle: "Match",
     unmatched: "Unmatched",
-<<<<<<< HEAD
-    unmatchedFieldsWarningTitle: "Not all columns matched",
-    unmatchedFieldsWarningDescription:
-      "There are required columns that are not matched or ignored. Do you want to continue?",
-    unmatchedFieldsWarningList: "Columns not matched:",
-    cancelButtonTitle: "Cancel",
-    continueButtonTitle: "Continue",
     duplicateColumnWarningTitle: "Another column unselected",
     duplicateColumnWarningDescription: "Columns cannot duplicate.",
-=======
->>>>>>> 8d3ea6e9
   },
   validationStep: {
     title: "Validate data",
